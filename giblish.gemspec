--- conflicted
+++ resolved
@@ -4,21 +4,6 @@
 require "giblish/version"
 
 Gem::Specification.new do |spec|
-<<<<<<< HEAD
-  spec.name = "giblish"
-  spec.version = Giblish::VERSION
-  spec.authors = ["Anders Rillbert"]
-  spec.email = ["anders.rillbert@kutso.se"]
-
-  spec.summary = "A tool for publishing asciidoc docs stored in git repos"
-  spec.description = <<~EOF
-    giblish generates indexed and searchable documents from a tree of
-    asciidoc files.
-  EOF
-  spec.homepage = "https://github.com/rillbert/giblish"
-  spec.license = "MIT"
-  spec.required_ruby_version = ">= 2.3"
-=======
   spec.name          = "giblish"
   spec.version       = Giblish::VERSION
   spec.authors       = ["Anders Rillbert"]
@@ -32,7 +17,6 @@
   spec.homepage      = "https://github.com/rillbert/giblish"
   spec.license       = "MIT"
   spec.required_ruby_version = ">= 2.7"
->>>>>>> ea48b78d
 
   # Prevent pushing this gem to RubyGems.org by setting 'allowed_push_host', or
   # delete this section to allow pushing this gem to any host.
@@ -51,18 +35,7 @@
   spec.add_development_dependency "minitest", "~> 5.0"
   spec.add_development_dependency "rake", "~> 11.0"
   spec.add_development_dependency "oga", "~> 2.15"
-<<<<<<< HEAD
-  spec.add_development_dependency "thor", "~> 0.20.3"
   spec.add_development_dependency "standard", "~> 1.1"
-
-  # Usage: spec.add_runtime_dependency "[gem name]", [[version]]
-  spec.add_runtime_dependency "asciidoctor", "~>2.0", ">= 2.0.15"
-  spec.add_runtime_dependency "asciidoctor-diagram", ["~> 2.1"]
-  spec.add_runtime_dependency "asciidoctor-pdf", ["~> 1.5", ">= 1.5.4"]
-  spec.add_runtime_dependency "git", "~> 1.8.1"
-  spec.add_runtime_dependency "rouge", "~> 3.26"
-  spec.add_runtime_dependency "prawn-svg", "~> 0.31.0"
-=======
   spec.add_development_dependency 'thor', '~> 0.20.3'
   spec.add_development_dependency "asciidoctor-mathematical", "~> 0.3.5"
 
@@ -73,5 +46,4 @@
   spec.add_runtime_dependency "git", "~> 1.9"
   spec.add_runtime_dependency "rouge", "~> 3.0"
   spec.add_runtime_dependency "prawn-svg", "~> 0.32.0"
->>>>>>> ea48b78d
 end