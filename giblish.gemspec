# coding: utf-8

lib = File.expand_path("../lib", __FILE__)
$LOAD_PATH.unshift(lib) unless $LOAD_PATH.include?(lib)

require "giblish/version"

Gem::Specification.new do |spec|
  spec.name          = "giblish"
  spec.version       = Giblish::VERSION
  spec.authors       = ["Anders Rillbert"]
  spec.email         = ["anders.rillbert@kutso.se"]

  spec.summary       = "A tool for publishing asciidoc docs stored in git repos"
  spec.description   = "A tool for publishing asciidoc docs stored in git repos"
  spec.homepage      = "https://github.com/rillbert/giblish"
  spec.license       = "MIT"
  spec.required_ruby_version = ">= 2.3"

  # Prevent pushing this gem to RubyGems.org by setting 'allowed_push_host', or
  # delete this section to allow pushing this gem to any host.
  # if spec.respond_to?(:metadata)
  #   spec.metadata['allowed_push_host'] = "https://gems.my-company.example"
  # else
  #   raise "RubyGems 2.0 or newer is required to protect against public gem pushes."
  # end

  spec.files         = `git ls-files -z`.split("\x0").reject { |f| f.match(%r{^(test|spec|features)/}) }
  spec.bindir        = "exe"
  spec.executables   = spec.files.grep(%r{^exe/}) { |f| File.basename(f) }
  spec.require_paths = ["lib"]

  spec.add_development_dependency "bundler", "~> 1.11"
  spec.add_development_dependency "minitest", "~> 5.0"
  spec.add_development_dependency "rake", "~> 10.0"

  # Usage: spec.add_runtime_dependency "[gem name]", [[version]]
<<<<<<< HEAD
  spec.add_runtime_dependency "asciidoctor", "~>1.5", ">= 1.5.6.1"
  spec.add_runtime_dependency "asciidoctor-diagram", ["~> 1.5"]
=======
  spec.add_runtime_dependency "asciidoctor", "~>1.5", ">= 1.5.7.1"
>>>>>>> 2ae1f940
  spec.add_runtime_dependency "asciidoctor-pdf", [">= 1.5.0.alpha.16"]
  spec.add_runtime_dependency "asciidoctor-rouge", ["~> 0.3"]
  spec.add_runtime_dependency "git", "~> 1.3"
  # needed by asciidoctor-pdf, see instructions at
  # https://github.com/asciidoctor/asciidoctor-pdf/releases
  spec.add_runtime_dependency "prawn-svg", "~> 0.27.1"
end<|MERGE_RESOLUTION|>--- conflicted
+++ resolved
@@ -35,12 +35,8 @@
   spec.add_development_dependency "rake", "~> 10.0"
 
   # Usage: spec.add_runtime_dependency "[gem name]", [[version]]
-<<<<<<< HEAD
-  spec.add_runtime_dependency "asciidoctor", "~>1.5", ">= 1.5.6.1"
+  spec.add_runtime_dependency "asciidoctor", "~>1.5", ">= 1.5.7.1"
   spec.add_runtime_dependency "asciidoctor-diagram", ["~> 1.5"]
-=======
-  spec.add_runtime_dependency "asciidoctor", "~>1.5", ">= 1.5.7.1"
->>>>>>> 2ae1f940
   spec.add_runtime_dependency "asciidoctor-pdf", [">= 1.5.0.alpha.16"]
   spec.add_runtime_dependency "asciidoctor-rouge", ["~> 0.3"]
   spec.add_runtime_dependency "git", "~> 1.3"
