lib = File.expand_path("../lib", __FILE__)
$LOAD_PATH.unshift(lib) unless $LOAD_PATH.include?(lib)

require "giblish/version"

Gem::Specification.new do |spec|
  spec.name = "giblish"
  spec.version = Giblish::VERSION
  spec.authors = ["Anders Rillbert"]
  spec.email = ["anders.rillbert@kutso.se"]

  spec.summary = "A tool for publishing asciidoc docs stored in git repos"
  spec.description = <<~EOF
    giblish generates indexed and searchable documents from a tree of
    asciidoc files.
  EOF
  spec.homepage = "https://github.com/rillbert/giblish"
  spec.license = "MIT"
  spec.required_ruby_version = ">= 2.7"

  # Prevent pushing this gem to RubyGems.org by setting 'allowed_push_host', or
  # delete this section to allow pushing this gem to any host.
  # if spec.respond_to?(:metadata)
  #   spec.metadata['allowed_push_host'] = "https://gems.my-company.example"
  # else
  #   raise "RubyGems 2.0 or newer is required to protect against public gem pushes."
  # end

  spec.files = `git ls-files -z`.split("\x0").reject { |f| f.match(%r{^(test|spec|features)/}) }
  spec.bindir = "exe"
  spec.executables = spec.files.grep(%r{^exe/}) { |f| File.basename(f) }
  spec.require_paths = ["lib"]

  spec.add_development_dependency "bundler", "~> 2.1"
  spec.add_development_dependency "minitest", "~> 5.0"
<<<<<<< HEAD
  spec.add_development_dependency "rake", "~> 11.0"
  spec.add_development_dependency "oga", "~> 2.15"
  spec.add_development_dependency "standard", "~> 1.1"
  spec.add_development_dependency "thor", "~> 0.20.3"
=======
  spec.add_development_dependency "rake", "~> 13.0"
  spec.add_development_dependency "oga", "~> 3.3"
  spec.add_development_dependency 'thor', '~> 0.20.3'
>>>>>>> 3b0ec2ab
  spec.add_development_dependency "asciidoctor-mathematical", "~> 0.3.5"
  # needed for the sinatra-based apps
  spec.add_development_dependency "sinatra", "~>2.1"
  spec.add_development_dependency "thin", "~>1.8"
  spec.add_development_dependency "rack", "2.2.3"
  spec.add_development_dependency "rack-test", "1.1"
  

  # Used during run-time by giblish
  spec.add_runtime_dependency "warning", "~>1.2"
  spec.add_runtime_dependency "asciidoctor", "~>2.0", ">= 2.0.16"
  spec.add_runtime_dependency "asciidoctor-diagram", ["~> 2.2"]
  spec.add_runtime_dependency "asciidoctor-pdf", ["~> 1.6", ">= 1.6.1"]
  spec.add_runtime_dependency "git", "~> 1.9"
  spec.add_runtime_dependency "rouge", "~> 3.0"
  spec.add_runtime_dependency "prawn-svg", "~> 0.32.0"
end<|MERGE_RESOLUTION|>--- conflicted
+++ resolved
@@ -33,16 +33,10 @@
 
   spec.add_development_dependency "bundler", "~> 2.1"
   spec.add_development_dependency "minitest", "~> 5.0"
-<<<<<<< HEAD
-  spec.add_development_dependency "rake", "~> 11.0"
-  spec.add_development_dependency "oga", "~> 2.15"
   spec.add_development_dependency "standard", "~> 1.1"
-  spec.add_development_dependency "thor", "~> 0.20.3"
-=======
   spec.add_development_dependency "rake", "~> 13.0"
   spec.add_development_dependency "oga", "~> 3.3"
   spec.add_development_dependency 'thor', '~> 0.20.3'
->>>>>>> 3b0ec2ab
   spec.add_development_dependency "asciidoctor-mathematical", "~> 0.3.5"
   # needed for the sinatra-based apps
   spec.add_development_dependency "sinatra", "~>2.1"
