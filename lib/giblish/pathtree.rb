<<<<<<< HEAD
# frozen_string_literal: true

require "pathname"
require "set"

#
# Provides a tree structure where each node is the basename of either
# a directory or a file. The pathname of a node is the concatenation of
# all basenames from the root node to the node in question, given as a
# Pathname object.
#
# Each node must have a unique pathname within the tree it is part of.
#
# A node can contain an associated 'data' object.
#
# The following paths:
=======
# This class can convert the following paths:
>>>>>>> ea48b78d
# basedir/file_1
# basedir/file_2
# basedir/dir1/file_3
# basedir/dir1/file_4
# basedir/dir2/dir3/file_5
#
# are thus represented by the following path tree:
#
# basedir
#   file_1
#   file_2
#   dir1
#     file_3
#     file_4
#   dir2
#     dir3
#       file_5
#
# == Tree info
# see https://www.geeksforgeeks.org/tree-traversals-inorder-preorder-and-postorder/
#
class PathTree
  attr_reader :data, :name, :children, :parent, :abs_root
  attr_writer :parent, :data

  def initialize(path, data = nil, parent = nil)
    p = clean(path)
    raise ArgumentError, "Can not instantiate node with path == '.'" if p.to_s == "."
    raise ArgumentError, "Trying to create a non-root node using an absolute path" if p.absolute? && !parent.nil?

    head = p.descend.first

    @name = head
    @children = []
    @parent = parent

    tail = p.relative_path_from(head)
    if tail.to_s == "."
      @data = data
      return
    end

    add_descendants(tail, data)
  end

  # duplicate this node and all its children but keep the same data references
  # as the originial nodes.
  #
  # parent:: the parent node of the copy, default = nil (the copy
  # is a root node)
  # returns:: a copy of this node and all its descendents. The copy will
  # share any 'data' references with the original.
  def dup(parent: nil)
    d = PathTree.new(@name.dup, @data, parent)

    @children.each { |c| d.children << c.dup(parent: d) }
    d
  end

  def name=(name)
    name = Pathname.new(name)
    
    if !parent.nil? && @parent.children.any? {|c| c.name == name }
      raise ArgumentError,"Can not rename to #{name}. An existing node already use that name" 
    end

    @name = name
  end

  # return:: a String with the path segment for this node
  def segment
    @name.to_s
  end

  # return:: a Pathname with the complete path from the root of the
  # tree where this node is a member to this node (inclusive).
  def pathname
    return @name if @parent.nil?

    (@parent.pathname / @name).cleanpath
  end

  # create a subtree from the given path and add it to this node
  #
  # return:: the leaf node for the added subtree
  def add_descendants(path, data = nil)
    p = clean(path)
    raise ArgumentError, "Can not add absolute path as descendant!!" if p.absolute?

    # invoked with 'current' name, ignore
    return self if p.to_s == "."

    head = p.descend.first
    tail = p.relative_path_from(head)
    last_segment = tail.to_s == "."

    ch = get_child(head)
    if ch.nil?
      @children << PathTree.new(head, last_segment ? data : nil, self)
      ch = @children.last
    end

    last_segment ? @children.last : ch.add_descendants(tail, data)
  end

  # adds a new path to the root of the tree where this node is a member
  # and associates the given data to the leaf of that path.
  def add_path(path, data = nil)
    p = clean(path)
    raise ArgumentError, "Trying to add already existing path: #{path}" unless node(p, from_root: true).nil?

    # prune any part of the given path that already exists in this
    # tree
    p.ascend do |q|
      n = node(q, from_root: true)
      next if n.nil?

      t = PathTree.new(p.relative_path_from(q).to_s, data)
      n.append_tree(t)
      return self
    end

    # no part of the given path existed within the tree
    raise ArgumentError, "Trying to add path with other root is not supported"
  end

  # Visits depth-first by root -> left -> right
  #
  # level:: the number of hops from the root node
  # block:: the user supplied block that is executed for every visited node
  #
  # the level and node are given as block parameters
  #
  # === Returns
  # A new array containing the values returned by the block
  #
  # === Examples
  # Print the name of each node together with the level of the node
  #    traverse_preorder{ |level, n| puts "#{level} #{n.segment}" }
  #
  def traverse_preorder(level = 0, &block)
    result = Array[yield(level, self)]
    @children.each do |c|
      result.append(*c.traverse_preorder(level + 1, &block))
    end
    result
  end

  # Visits depth-first by left -> right -> root
  #
  # level:: the number of hops from the root node
  # block:: the user supplied block that is executed for every visited node
  #
  # the level and node are given as block parameters
  #
  # === Examples
  # Print the name of each node together with the level of the node
  #    traverse_postorder{ |level, n| puts "#{level} #{n.segment}" }
  #
  def traverse_postorder(level = 0, &block)
    result = []
    @children.each do |c|
      result.concat(c.traverse_postorder(level + 1, &block))
    end
    result << yield(level, self)
  end

  # Visits bredth-first left -> right for each level top-down
  #
  # level:: the number of hops from the root node
  # block:: the user supplied block that is executed for every visited node
  #
  # the level and node are given as block parameters
  #
  # === Examples
  # Print the name of each node together with the level of the node
  #    traverse_levelorder { |level, n| puts "#{level} #{n.segment}" }
  #
  def traverse_levelorder(level = 0, &block)
    result = []
    # the node of the original call
    result << yield(level, self) if level == 0

    # this level
    @children.each do |c|
      result << yield(level + 1, c)
    end

    # next level
    @children.each do |c|
      result.concat(c.traverse_levelorder(level + 1, &block))
    end

    result
  end

  # Sort the nodes on each level in the tree in lexical order but put
  # leafs before non-leafs.
  def sort_leaf_first
    @children.sort! { |a, b| leaf_first(a, b) }
    @children.each(&:sort_leaf_first)
  end

  # returns:: the number of nodes in the subtree with this node as
  # root
  def count
    result = 0
    traverse_preorder do |level, node|
      result += 1
    end
    result
  end

  # return:: true if the node is a leaf, false otherwise
  def leaf?
    @children.length.zero?
  end

  # return:: an array with Pathnames of each full
  # path for the leaves in this tree
  def leave_pathnames
    paths = []
    traverse_postorder do |l, n|
      paths << n.pathname if n.leaf?
    end
    paths
  end

  # return:: true if this node does not have a parent node
  def root?
    @parent.nil?
  end

  # return:: the root node of the tree where this node is a member
  def root
    return self if root?

    @parent.root
  end

  # Finds the node corresponding to the given path.
  # 
  # path:: a String or Pathname with the path to search for
  # from_root:: if true start the search from the root of the tree where 
  # this node is a member. If false, start the search from this node's 
  # children.
  #
  # return:: the node with the given path or nil if the path
  # does not exist within this pathtree
  def node(path, from_root: false)
    p = clean(path)
    root = nil

    traverse_preorder do |level, node|
      q = from_root ? node.pathname : node.pathname.relative_path_from(pathname)
      if q == p
        root = node
        break
      end
    end
    root
  end

  # adds a copy of the given Pathtree as a subtree to this node. the subtree can not
  # contain nodes that will end up having the same pathname as any existing
  # node in the target tree. Note that 'data' attributes will not be copied. The copied
  # Pathtree nodes will thus point to the same data attributes as the original.
  #
  # == Example
  #
  # 1. Add my/new/tree to /1/2 -> /1/2/my/new/tree
  # 2. Add /my/new/tree to /1/2 -> ArgumentError - can not add root as subtree
  # 3. Trying to add 'new/tree' to '/my' node in a tree with '/my/new/tree' raises
  # ArgumentError since the pathname that would result already exists within the
  # target tree.
  def append_tree(root_node)
    raise ArgumentError, "Trying to append a root node as subtree!" if root_node.pathname.root?

    # make a copy to make sure it is a self-sustaining PathTree
    c = root_node.dup

    # get all leaf paths prepended with this node's name to check for
    # previous existance in this tree.
    p = c.leave_pathnames.collect { |p| Pathname.new(@name) / p }

    # duplicate ourselves to compare paths
    t = dup

    # check that no path in c would collide with existing paths
    common = Set.new(t.leave_pathnames) & Set.new(p)
    unless common.empty?
      str = common.collect { |p| p.to_s }.join(",")
      raise ArgumentError, "Can not append tree due to conflicting paths: #{str}"
    end

    # hook the subtree into this tree
    @children << c
    c.parent = self
  end

  # Splits the node's path into
  # - a 'stem', the common path to all nodes in this tree that are on the
  # same level as this node or closer to the root.
  # - a 'crown', the remaining path when the stem has been removed from this
  # node's pathname
  #
  # === Example
  # n.split_stem for the following tree:
  #
  #   base
  #     |- dir
  #         |- leaf_1
  #         |- branch
  #               |- leaf_2
  #
  # yields
  #        ["base/dir", "leaf_1"] when n == leaf_1
  #        ["base/dir", "branch/leaf_2"] when n == leaf_2
  #        ["base", "dir"] when n == "dir"
  #        [nil, "base"] when n == "base"
  #
  # return:: [stem, crown]
  def split_stem
    r = root
    s = pathname.descend do |stem|
      n = r.node(stem, from_root: true)
      break n if n.children.count != 1 || n == self
    end

    if s == self
      [root? ? nil : s.parent.pathname, @name]
    else
      [s.pathname, pathname.relative_path_from(s.pathname)]
    end
  end

  # return:: a Pathname containing the relative path to this node as seen from the
  # given node
  def relative_path_from(node)
    pathname.relative_path_from(node.pathname)
  end

  # Builds a PathTree with its root as the given file system dir or file
  #
  # fs_point:: an absolute or relative path to a file or directory that
  # already exists in the file system.
  # prune:: if false, add the entire, absolute, path to the fs_point to
  # the PathTree. If true, use only the basename of the fs_point as the
  # root of the PathTree
  #
  # You can submit a filter predicate that determine if a specific path
  # shall be part of the PathTree or not ->(Pathname) { return true/false}
  #
  # return:: the resulting PathTree
  #
  # === Example
  #
  # Build a pathtree containing all files under the "mydir" directory that
  # ends with '.jpg'. The resulting tree will contain the absolute path
  # to 'mydir' as nodes (eg '/home/gunnar/mydir')
  #
  # t = PathTree.build_from_fs("./mydir",true ) { |p| p.extname == ".jpg" }
  def self.build_from_fs(fs_point, prune: false)
    top_node = Pathname.new(fs_point).cleanpath
    raise ArgumentError, "The path '#{fs_point}' does not exist in the file system!" unless top_node.exist?

    top_node = top_node.realpath

    t = nil
    Find.find(top_node.to_s) do |path|
      p = Pathname.new(path)
      if t.nil?
        t = PathTree.new(p)
      elsif (block_given? && yield(p)) || !block_given?
        t.add_path(p)
      end
    end

    (prune ? t.node(top_node, from_root: true).dup : t)
  end

  # delegate method calls not implemented by PathTree to the associated 'data'
  # object
  def method_missing(m, *args, &block)
    return super if data.nil?

    data.send(m, *args, &block)
  end

  def respond_to_missing?(method_name, include_private = false)
    return super(method_name,include_private) if data.nil?
    
    data.respond_to?(method_name)
  end

  def to_s
    traverse_preorder do |level, n|
       str = " "*4*level + "|-- " + n.segment.to_s
       str += " <#{n.data}>" unless n.data.nil?
       str
    end.join("\n")
  end

  # Return a new PathTree with the nodes whith pathname matching the 
  # given regex.
  # 
  # The copy will point to the same node data as the original.
  #
  # regex:: a Regex matching the pathname of the nodes to be included in
  # the copy
  # 
  # === Returns
  # a new PathTree with the nodes with pathnames matching the given regex
  def filter(regex)
    copy = nil
  
    traverse_preorder do |level, n|
      p = n.pathname
      next unless regex =~ p.to_s

      copy.nil? ? copy = PathTree.new(p,n.data) : copy.add_path(p, n.data)
    end
    copy
  end

  private

  def clean(path)
    Pathname.new(path).cleanpath
  end

  def leaf_first(left, right)
    if left.leaf? != right.leaf?
      # always return leaf before non-leaf
      return left.leaf? ? -1 : 1
    end

    # for two non-leafs, return lexical order
    left.segment <=> right.segment
  end

  def get_child(segment_name)
    ch = @children.select { |c| c.segment == segment_name.to_s }
    ch.length.zero? ? nil : ch[0]
  end
end<|MERGE_RESOLUTION|>--- conflicted
+++ resolved
@@ -1,6 +1,3 @@
-<<<<<<< HEAD
-# frozen_string_literal: true
-
 require "pathname"
 require "set"
 
@@ -15,9 +12,6 @@
 # A node can contain an associated 'data' object.
 #
 # The following paths:
-=======
-# This class can convert the following paths:
->>>>>>> ea48b78d
 # basedir/file_1
 # basedir/file_2
 # basedir/dir1/file_3
