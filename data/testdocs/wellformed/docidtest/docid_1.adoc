= Testing document ids
:toc:
:docid: WF-013

== Purpose

To test the basic functionality of document id references.
This paragraph can be referenced as <<:docid:WF-013#Purpose,This paragraph>>.

Other valid docid references::

  * << :docid:WF-013,Using space before>>
  * << :docid: WF-013,Using space and tabs>>
  * <<:docid:WF-013#Testing Document ids>> No title but hash and section.
  * <<:docid:WF-013>> No title and no hash
<<<<<<< HEAD
  * <<:docid:WF-001#Purpose>> Reference a section in another document
=======
  * <<:docid:WF-001,Simple adoc>> Another document within the tree.
>>>>>>> 33db0131

Invalid docid references::

 * <<:DOCID:WF-013>> Wrong case
 * <<:docid:WF-013 No ending signs
 * <<:docid:WF-0134567890123>> Doc id longer than max chars
 * <<:docid:W>> Doc id too short<|MERGE_RESOLUTION|>--- conflicted
+++ resolved
@@ -13,11 +13,8 @@
   * << :docid: WF-013,Using space and tabs>>
   * <<:docid:WF-013#Testing Document ids>> No title but hash and section.
   * <<:docid:WF-013>> No title and no hash
-<<<<<<< HEAD
+  * <<:docid:WF-001,Simple adoc>> Another document within the tree.
   * <<:docid:WF-001#Purpose>> Reference a section in another document
-=======
-  * <<:docid:WF-001,Simple adoc>> Another document within the tree.
->>>>>>> 33db0131
 
 Invalid docid references::
 
